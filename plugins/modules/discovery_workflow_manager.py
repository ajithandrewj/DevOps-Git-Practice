--- conflicted
+++ resolved
@@ -355,11 +355,7 @@
 """
 
 EXAMPLES = r"""
-<<<<<<< HEAD
 - name: Execute discovery of devices with both global credentials and discovery specific credentials
-=======
-- name: Execute discovery devices with both global credentials and discovery specific credentials
->>>>>>> af91d643
   cisco.dnac.discovery_workflow_manager:
     dnac_host: "{{dnac_host}}"
     dnac_username: "{{dnac_username}}"
