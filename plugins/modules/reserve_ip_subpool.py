#!/usr/bin/python
# -*- coding: utf-8 -*-

# Copyright (c) 2021, Cisco Systems
# GNU General Public License v3.0+ (see LICENSE or https://www.gnu.org/licenses/gpl-3.0.txt)

DOCUMENTATION = r"""
---
module: reserve_ip_subpool
short_description: Resource module for Reserve Ip Subpool
description:
- Manage operations create, update and delete of the resource Reserve Ip Subpool.
version_added: '3.1.0'
extends_documentation_fragment:
  - cisco.dnac.module
author: Rafael Campos (@racampos)
options:
  id:
    description: Id path parameter. Id of reserve ip subpool to be deleted.
    type: str
  ipv4DhcpServers:
    description: IPv4 input for dhcp server ip example 1.1.1.1.
    elements: str
    type: list
  ipv4DnsServers:
    description: IPv4 input for dns server ip example 4.4.4.4.
    elements: str
    type: list
  ipv4GateWay:
    description: Gateway ip address details, example 175.175.0.1.
    type: str
  ipv4GlobalPool:
    description: IP v4 Global pool address with cidr, example 175.175.0.0/16.
    type: str
  ipv4Prefix:
    description: IPv4 prefix value is true, the ip4 prefix length input field is enabled
      , if it is false ipv4 total Host input is enable.
    type: bool
  ipv4PrefixLength:
    description: The ipv4 prefix length is required when ipv4prefix value is true.
    type: int
  ipv4Subnet:
    description: IPv4 Subnet address, example 175.175.0.0.
    type: str
  ipv4TotalHost:
    description: IPv4 total host is required when ipv4prefix value is false.
    type: int
  ipv6AddressSpace:
    description: If the value is false only ipv4 input are required, otherwise both
      ipv6 and ipv4 are required.
    type: bool
  ipv6DhcpServers:
    description: IPv6 format dhcp server as input example 2001 db8 1234.
    elements: str
    type: list
  ipv6DnsServers:
    description: IPv6 format dns server input example 2001 db8 1234.
    elements: str
    type: list
  ipv6GateWay:
    description: Gateway ip address details, example 2001 db8 85a3 0 100 1.
    type: str
  ipv6GlobalPool:
    description: IPv6 Global pool address with cidr this is required when Ipv6AddressSpace
      value is true, example 2001 db8 85a3 /64.
    type: str
  ipv6Prefix:
    description: Ipv6 prefix value is true, the ip6 prefix length input field is enabled
      , if it is false ipv6 total Host input is enable.
    type: bool
  ipv6PrefixLength:
    description: IPv6 prefix length is required when the ipv6prefix value is true.
    type: int
  ipv6Subnet:
    description: IPv6 Subnet address, example 2001 db8 85a3 0 100.
    type: str
  ipv6TotalHost:
    description: IPv6 total host is required when ipv6prefix value is false.
    type: int
  name:
    description: Name of the reserve ip sub pool.
    type: str
  siteId:
    description: SiteId path parameter. Site id to reserve the ip sub pool.
    type: str
  slaacSupport:
    description: Slaac Support.
    type: bool
  type:
    description: Type of the reserve ip sub pool.
    type: str
requirements:
<<<<<<< HEAD
- dnacentersdk >= 2.3.3
=======
- dnacentersdk >= 2.4.0
>>>>>>> c31af16c
- python >= 3.5
seealso:
# Reference by Internet resource
- name: Reserve Ip Subpool reference
  description: Complete reference of the Reserve Ip Subpool object model.
  link: https://dnacentersdk.readthedocs.io/en/latest/api/api.html#v3-0-0-summary
"""

EXAMPLES = r"""
- name: Delete by id
  cisco.dnac.reserve_ip_subpool:
    dnac_host: "{{dnac_host}}"
    dnac_username: "{{dnac_username}}"
    dnac_password: "{{dnac_password}}"
    dnac_verify: "{{dnac_verify}}"
    dnac_port: "{{dnac_port}}"
    dnac_version: "{{dnac_version}}"
    dnac_debug: "{{dnac_debug}}"
    state: absent
    id: string

- name: Create
  cisco.dnac.reserve_ip_subpool:
    dnac_host: "{{dnac_host}}"
    dnac_username: "{{dnac_username}}"
    dnac_password: "{{dnac_password}}"
    dnac_verify: "{{dnac_verify}}"
    dnac_port: "{{dnac_port}}"
    dnac_version: "{{dnac_version}}"
    dnac_debug: "{{dnac_debug}}"
    state: present
    ipv4DhcpServers:
    - string
    ipv4DnsServers:
    - string
    ipv4GateWay: string
    ipv4GlobalPool: string
    ipv4Prefix: true
    ipv4PrefixLength: 0
    ipv4Subnet: string
    ipv4TotalHost: 0
    ipv6AddressSpace: true
    ipv6DhcpServers:
    - string
    ipv6DnsServers:
    - string
    ipv6GateWay: string
    ipv6GlobalPool: string
    ipv6Prefix: true
    ipv6PrefixLength: 0
    ipv6Subnet: string
    ipv6TotalHost: 0
    name: string
    siteId: string
    slaacSupport: true
    type: string

- name: Update by id
  cisco.dnac.reserve_ip_subpool:
    dnac_host: "{{dnac_host}}"
    dnac_username: "{{dnac_username}}"
    dnac_password: "{{dnac_password}}"
    dnac_verify: "{{dnac_verify}}"
    dnac_port: "{{dnac_port}}"
    dnac_version: "{{dnac_version}}"
    dnac_debug: "{{dnac_debug}}"
    state: present
    id: string
    ipv4DhcpServers:
    - string
    ipv4DnsServers:
    - string
    ipv4GateWay: string
    ipv6AddressSpace: true
    ipv6DhcpServers:
    - string
    ipv6DnsServers:
    - string
    ipv6GateWay: string
    ipv6GlobalPool: string
    ipv6Prefix: true
    ipv6PrefixLength: 0
    ipv6Subnet: string
    ipv6TotalHost: 0
    name: string
    siteId: string
    slaacSupport: true

"""

RETURN = r"""
dnac_response:
  description: A dictionary or list with the response returned by the Cisco DNAC Python SDK
  returned: always
  type: dict
  sample: >
    {
      "executionId": "string",
      "executionStatusUrl": "string",
      "message": "string"
    }
"""<|MERGE_RESOLUTION|>--- conflicted
+++ resolved
@@ -90,11 +90,7 @@
     description: Type of the reserve ip sub pool.
     type: str
 requirements:
-<<<<<<< HEAD
-- dnacentersdk >= 2.3.3
-=======
 - dnacentersdk >= 2.4.0
->>>>>>> c31af16c
 - python >= 3.5
 seealso:
 # Reference by Internet resource
