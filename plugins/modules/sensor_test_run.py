#!/usr/bin/python
# -*- coding: utf-8 -*-

# Copyright (c) 2021, Cisco Systems
# GNU General Public License v3.0+ (see LICENSE or https://www.gnu.org/licenses/gpl-3.0.txt)

DOCUMENTATION = r"""
---
module: sensor_test_run
short_description: Resource module for Sensor Test Run
description:
- Manage operation update of the resource Sensor Test Run.
version_added: '3.1.0'
extends_documentation_fragment:
  - cisco.dnac.module
author: Rafael Campos (@racampos)
options:
  templateName:
    description: Template Name.
    type: str
requirements:
<<<<<<< HEAD
- dnacentersdk >= 2.3.3
=======
- dnacentersdk >= 2.4.0
>>>>>>> c31af16c
- python >= 3.5
seealso:
# Reference by Internet resource
- name: Sensor Test Run reference
  description: Complete reference of the Sensor Test Run object model.
  link: https://dnacentersdk.readthedocs.io/en/latest/api/api.html#v3-0-0-summary
"""

EXAMPLES = r"""
- name: Update all
  cisco.dnac.sensor_test_run:
    dnac_host: "{{dnac_host}}"
    dnac_username: "{{dnac_username}}"
    dnac_password: "{{dnac_password}}"
    dnac_verify: "{{dnac_verify}}"
    dnac_port: "{{dnac_port}}"
    dnac_version: "{{dnac_version}}"
    dnac_debug: "{{dnac_debug}}"
    templateName: string

"""

RETURN = r"""
dnac_response:
  description: A dictionary or list with the response returned by the Cisco DNAC Python SDK
  returned: always
  type: dict
  sample: >
    {}
"""<|MERGE_RESOLUTION|>--- conflicted
+++ resolved
@@ -19,11 +19,7 @@
     description: Template Name.
     type: str
 requirements:
-<<<<<<< HEAD
-- dnacentersdk >= 2.3.3
-=======
 - dnacentersdk >= 2.4.0
->>>>>>> c31af16c
 - python >= 3.5
 seealso:
 # Reference by Internet resource
